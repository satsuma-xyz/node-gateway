--- conflicted
+++ resolved
@@ -27,10 +27,7 @@
 
 func getRoutingConfig(alwaysRoute bool) *config.RoutingConfig {
 	return &config.RoutingConfig{
-<<<<<<< HEAD
-=======
 		IsEnabled:       true,
->>>>>>> 0c272469
 		AlwaysRoute:     &alwaysRoute,
 		DetectionWindow: config.NewDuration(10 * time.Minute),
 		BanWindow:       config.NewDuration(100 * time.Millisecond),
