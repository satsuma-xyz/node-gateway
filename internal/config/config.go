--- conflicted
+++ resolved
@@ -352,10 +352,7 @@
 	BanWindow       *time.Duration `yaml:"banWindow"`
 	MaxBlocksBehind int            `yaml:"maxBlocksBehind"`
 	IsInitialized   bool
-<<<<<<< HEAD
-=======
 	IsEnabled       bool
->>>>>>> 0c272469
 }
 
 // IsEnhancedRoutingControlDefined returns true iff any of the enhanced routing control fields are specified
