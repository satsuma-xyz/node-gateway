--- conflicted
+++ resolved
@@ -352,10 +352,7 @@
 	BanWindow       *time.Duration `yaml:"banWindow"`
 	MaxBlocksBehind int            `yaml:"maxBlocksBehind"`
 	IsInitialized   bool
-<<<<<<< HEAD
-=======
 	IsEnabled       bool
->>>>>>> e85b2ee3
 }
 
 // IsEnhancedRoutingControlDefined returns true iff any of the enhanced routing control fields are specified
