--- conflicted
+++ resolved
@@ -336,14 +336,11 @@
 	NearGlobalMaxHeight NodeFilterType = "nearGlobalMaxHeight"
 	MaxHeightForGroup   NodeFilterType = "maxHeightForGroup"
 	MethodsAllowed      NodeFilterType = "methodsAllowed"
-<<<<<<< HEAD
 	ErrorRateAcceptable NodeFilterType = "errorRateAcceptable"
 	LatencyAcceptable   NodeFilterType = "latencyAcceptable"
 )
-=======
-)
-
-func getFilterTypeName(v interface{}) NodeFilterType {
+
+func GetFilterTypeName(v interface{}) NodeFilterType {
 	t := reflect.TypeOf(v)
 
 	// If it's a pointer, get the element type.
@@ -361,5 +358,4 @@
 	}
 
 	return NodeFilterType(typeName)
-}
->>>>>>> 84b73da5
+}