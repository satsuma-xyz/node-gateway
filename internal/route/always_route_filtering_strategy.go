--- conflicted
+++ resolved
@@ -73,27 +73,4 @@
 	}
 
 	return retFilters
-<<<<<<< HEAD
-}
-
-func GetFilterTypeName(v interface{}) NodeFilterType {
-	t := reflect.TypeOf(v)
-
-	// If it's a pointer, get the element type.
-	if t.Kind() == reflect.Ptr {
-		t = t.Elem()
-	}
-
-	// Extract the name of the type and remove the package path.
-	typeName := t.String()
-	lastDotIndex := strings.LastIndex(typeName, ".")
-
-	if lastDotIndex != -1 {
-		// Remove the package path, keep only the type name.
-		typeName = typeName[lastDotIndex+1:]
-	}
-
-	return NodeFilterType(typeName)
-=======
->>>>>>> 84b73da5
 }