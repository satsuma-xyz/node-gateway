package route

import (
	"testing"

	"github.com/stretchr/testify/assert"
)

<<<<<<< HEAD
func Test_GetFilterTypeName(t *testing.T) {
	Assert := assert.New(t)

	Assert.Equal(
		NodeFilterType("AlwaysPass"),
		GetFilterTypeName(AlwaysPass{}),
	)
	Assert.Equal(
		NodeFilterType("AlwaysFail"),
		GetFilterTypeName(AlwaysFail{}),
	)
	Assert.Equal(
		NodeFilterType("AndFilter"),
		GetFilterTypeName(&AndFilter{}),
	)
}

=======
>>>>>>> 84b73da5
func Test_RemoveFilters_RemoveNone(t *testing.T) {
	Assert := assert.New(t)

	Assert.Equal(
		[]NodeFilter{},
		removeFilters([]NodeFilter{}, "AlwaysPass"),
	)
	Assert.Equal(
		[]NodeFilter{AlwaysFail{}},
		removeFilters([]NodeFilter{AlwaysFail{}}, "AlwaysPass"),
	)
	Assert.Equal(
		[]NodeFilter{AlwaysFail{}, &AndFilter{}},
		removeFilters([]NodeFilter{AlwaysFail{}, &AndFilter{}}, "AlwaysPass"),
	)
}

func Test_RemoveFilters_RemoveOne(t *testing.T) {
	Assert := assert.New(t)

	Assert.Equal(
		[]NodeFilter{},
		removeFilters([]NodeFilter{AlwaysPass{}}, "AlwaysPass"),
	)
	Assert.Equal(
		[]NodeFilter{AlwaysFail{}},
		removeFilters([]NodeFilter{AlwaysFail{}, AlwaysPass{}}, "AlwaysPass"),
	)
	Assert.Equal(
		[]NodeFilter{&AndFilter{}},
		removeFilters([]NodeFilter{AlwaysPass{}, &AndFilter{}}, "AlwaysPass"),
	)
	Assert.Equal(
		[]NodeFilter{AlwaysPass{}},
		removeFilters([]NodeFilter{AlwaysPass{}, &AndFilter{}}, "AndFilter"),
	)
}

func Test_RemoveFilters_RemoveTwo(t *testing.T) {
	Assert := assert.New(t)

	Assert.Equal(
		[]NodeFilter{},
		removeFilters([]NodeFilter{AlwaysPass{}, AlwaysPass{}}, "AlwaysPass"),
	)
	Assert.Equal(
		[]NodeFilter{&AndFilter{}},
		removeFilters([]NodeFilter{AlwaysPass{}, &AndFilter{}, AlwaysPass{}}, "AlwaysPass"),
	)
	Assert.Equal(
		[]NodeFilter{AlwaysPass{}},
		removeFilters([]NodeFilter{AlwaysPass{}, &AndFilter{}, &AndFilter{}}, "AndFilter"),
	)
	Assert.Equal(
		[]NodeFilter{AlwaysFail{}},
		removeFilters([]NodeFilter{AlwaysPass{}, AlwaysPass{}, AlwaysFail{}}, "AlwaysPass"),
	)
}<|MERGE_RESOLUTION|>--- conflicted
+++ resolved
@@ -6,26 +6,6 @@
 	"github.com/stretchr/testify/assert"
 )
 
-<<<<<<< HEAD
-func Test_GetFilterTypeName(t *testing.T) {
-	Assert := assert.New(t)
-
-	Assert.Equal(
-		NodeFilterType("AlwaysPass"),
-		GetFilterTypeName(AlwaysPass{}),
-	)
-	Assert.Equal(
-		NodeFilterType("AlwaysFail"),
-		GetFilterTypeName(AlwaysFail{}),
-	)
-	Assert.Equal(
-		NodeFilterType("AndFilter"),
-		GetFilterTypeName(&AndFilter{}),
-	)
-}
-
-=======
->>>>>>> 84b73da5
 func Test_RemoveFilters_RemoveNone(t *testing.T) {
 	Assert := assert.New(t)
 
